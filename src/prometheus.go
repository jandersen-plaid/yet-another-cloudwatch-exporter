--- conflicted
+++ resolved
@@ -1,25 +1,18 @@
 package main
 
 import (
-<<<<<<< HEAD
 	"fmt"
 	"github.com/prometheus/client_golang/prometheus"
-=======
-	_ "fmt"
->>>>>>> f65a161b
 	"strings"
-
-	"github.com/prometheus/client_golang/prometheus"
 )
 
 var (
-	pushCounter = prometheus.NewCounter(prometheus.CounterOpts{
+	cloudwatchApiCounter = prometheus.NewCounter(prometheus.CounterOpts{
 		Name: "yace_cloudwatch_requests_total",
 		Help: "Help is not implemented yet.",
 	})
 )
 
-<<<<<<< HEAD
 type PrometheusData struct {
 	name   *string
 	labels map[string]string
@@ -27,37 +20,6 @@
 }
 
 func createPrometheusMetrics(p PrometheusData) *prometheus.Gauge {
-=======
-func createPrometheusMetrics(resources []*awsInfoData, cloudwatch []*cloudwatchData) *prometheus.Registry {
-	registry := prometheus.NewRegistry()
-
-	exportedTags := findExportedTags(resources)
-
-	registry.MustRegister(pushCounter)
-
-	for _, r := range resources {
-		metric := createInfoMetric(r, exportedTags[*r.Service])
-		registry.MustRegister(metric)
-	}
-
-	for _, c := range cloudwatch {
-		if c.Value != nil {
-			metric := createCloudwatchMetric(*c)
-			registry.MustRegister(metric)
-		}
-	}
-
-	return registry
-}
-
-func createCloudwatchMetric(data cloudwatchData) prometheus.Gauge {
-	labels := prometheus.Labels{
-		"name": *data.ID,
-	}
-
-	name := "aws_" + strings.ToLower(*data.Service) + "_" + strings.ToLower(promString(*data.Metric)) + "_" + strings.ToLower(promString(*data.Statistics))
-
->>>>>>> f65a161b
 	gauge := prometheus.NewGauge(prometheus.GaugeOpts{
 		Name:        *p.name,
 		Help:        "Help is not implemented yet.",
@@ -82,12 +44,8 @@
 	return list
 }
 
-<<<<<<< HEAD
 func fillRegistry(promData []*PrometheusData) *prometheus.Registry {
 	registry := prometheus.NewRegistry()
-=======
-	promLabels["name"] = *resource.ID
->>>>>>> f65a161b
 
 	for _, point := range promData {
 		gauge := createPrometheusMetrics(*point)
@@ -107,13 +65,4 @@
 func PromString(text string) string {
 	replacer := strings.NewReplacer(" ", "_", ",", "_", "\t", "_", ",", "_", "/", "_", "\\", "_", ".", "_", "-", "_")
 	return replacer.Replace(text)
-}
-
-func cloudwatchApiRequestsMetric() prometheus.Counter {
-	pushCounter := prometheus.NewCounter(prometheus.CounterOpts{
-		Name: "yace_cloudwatch_requests_total",
-		Help: "Help is not implemented yet.",
-	})
-	pushCounter.Set(float64(atomic.LoadUint64(&CloudwatchApiRequests)))
-	return pushCounter
 }
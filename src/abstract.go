package main

import (
	_ "fmt"
	"log"
	"regexp"
	"sync"
)

type awsInfoData struct {
	ID      *string
	Tags    []*tag
	Service *string
	Region  *string
}

<<<<<<< HEAD
func scrapeAwsData(jobs []job) ([]*TagsData, []*CloudwatchData) {
=======
type cloudwatchData struct {
	ID         *string
	Metric     *string
	Service    *string
	Statistics *string
	Value      *float64
	Empty      bool
	Tags       []*tag
}

func scrapeData(conf conf) ([]*awsInfoData, []*cloudwatchData) {
>>>>>>> f65a161b
	mux := &sync.Mutex{}

	cloudwatchData := make([]*CloudwatchData, 0)
	awsInfoData := make([]*TagsData, 0)

	var wg sync.WaitGroup
<<<<<<< HEAD
	for i, _ := range jobs {
=======
	for i := range conf.Jobs {
>>>>>>> f65a161b
		wg.Add(1)
		job := jobs[i]
		go func() {
<<<<<<< HEAD
			region := &job.Discovery.Region
=======
			resources, err := describeResources(job.Discovery)
			if err != nil {
				log.Println("Couldn't describe resources: ", err.Error())
				return
			}
>>>>>>> f65a161b

			clientCloudwatch := cloudwatchInterface{
				client: createCloudwatchSession(region),
			}

			clientTag := tagsInterface{
				client: createTagSession(region),
			}

			resources, metrics := scrapeJob(job, clientTag, clientCloudwatch)

			mux.Lock()
			awsInfoData = append(awsInfoData, resources...)
			cloudwatchData = append(cloudwatchData, metrics...)
			mux.Unlock()
			wg.Done()
		}()
	}
	wg.Wait()
	return awsInfoData, cloudwatchData
}

func scrapeJob(job job, clientTag tagsInterface, clientCloudwatch cloudwatchInterface) (awsInfoData []*TagsData, cloudwatchData []*CloudwatchData) {
	mux := &sync.Mutex{}
	var wg sync.WaitGroup
	resources := clientTag.get(job.Discovery)

	for i, _ := range resources {
		resource := resources[i]
		awsInfoData = append(awsInfoData, resource)

		for j, _ := range job.Metrics {
			metric := job.Metrics[j]
			wg.Add(1)
			go func() {
				data := CloudwatchData{
					Id:         resource.Id,
					Metric:     &metric.Name,
					Service:    resource.Service,
					Statistics: metric.Statistics,
					NilToZero:  &metric.NilToZero,
				}

				data.Points = clientCloudwatch.get(resource.Service, resource.Id, metric)

				mux.Lock()
				cloudwatchData = append(cloudwatchData, &data)
				mux.Unlock()
				wg.Done()
			}()
		}
	}
	wg.Wait()
	return awsInfoData, cloudwatchData
}

func (r TagsData) filterThroughTags(filterTags []tag) bool {
	tagMatches := 0

	for _, resourceTag := range r.Tags {
		for _, filterTag := range filterTags {
			if resourceTag.Key == filterTag.Key {
				r, _ := regexp.Compile(filterTag.Value)
				if r.MatchString(resourceTag.Value) {
					tagMatches++
				}
			}
		}
	}

	return tagMatches == len(filterTags)
}

func findExportedTags(resources []*TagsData) map[string][]string {
	m := make(map[string][]string)

	for _, r := range resources {
		for _, t := range r.Tags {
			value := t.Key
			if !stringInSlice(value, m[*r.Service]) {
				m[*r.Service] = append(m[*r.Service], value)
			}
		}
	}

	return m
}<|MERGE_RESOLUTION|>--- conflicted
+++ resolved
@@ -14,44 +14,18 @@
 	Region  *string
 }
 
-<<<<<<< HEAD
 func scrapeAwsData(jobs []job) ([]*TagsData, []*CloudwatchData) {
-=======
-type cloudwatchData struct {
-	ID         *string
-	Metric     *string
-	Service    *string
-	Statistics *string
-	Value      *float64
-	Empty      bool
-	Tags       []*tag
-}
-
-func scrapeData(conf conf) ([]*awsInfoData, []*cloudwatchData) {
->>>>>>> f65a161b
 	mux := &sync.Mutex{}
 
 	cloudwatchData := make([]*CloudwatchData, 0)
 	awsInfoData := make([]*TagsData, 0)
 
 	var wg sync.WaitGroup
-<<<<<<< HEAD
-	for i, _ := range jobs {
-=======
-	for i := range conf.Jobs {
->>>>>>> f65a161b
+	for i := range jobs {
 		wg.Add(1)
 		job := jobs[i]
 		go func() {
-<<<<<<< HEAD
 			region := &job.Discovery.Region
-=======
-			resources, err := describeResources(job.Discovery)
-			if err != nil {
-				log.Println("Couldn't describe resources: ", err.Error())
-				return
-			}
->>>>>>> f65a161b
 
 			clientCloudwatch := cloudwatchInterface{
 				client: createCloudwatchSession(region),
@@ -77,7 +51,11 @@
 func scrapeJob(job job, clientTag tagsInterface, clientCloudwatch cloudwatchInterface) (awsInfoData []*TagsData, cloudwatchData []*CloudwatchData) {
 	mux := &sync.Mutex{}
 	var wg sync.WaitGroup
-	resources := clientTag.get(job.Discovery)
+	resources, err := clientTag.get(job.Discovery)
+	if err != nil {
+		log.Println("Couldn't describe resources: ", err.Error())
+		return
+	}
 
 	for i, _ := range resources {
 		resource := resources[i]
@@ -88,14 +66,14 @@
 			wg.Add(1)
 			go func() {
 				data := CloudwatchData{
-					Id:         resource.Id,
+					ID:         resource.ID,
 					Metric:     &metric.Name,
 					Service:    resource.Service,
 					Statistics: metric.Statistics,
 					NilToZero:  &metric.NilToZero,
 				}
 
-				data.Points = clientCloudwatch.get(resource.Service, resource.Id, metric)
+				data.Points = clientCloudwatch.get(resource.Service, resource.ID, metric)
 
 				mux.Lock()
 				cloudwatchData = append(cloudwatchData, &data)

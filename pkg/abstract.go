--- conflicted
+++ resolved
@@ -48,18 +48,10 @@
 					}
 
 					clientTag := tagsInterface{
-<<<<<<< HEAD
 						client:           cache.GetTagging(&region, role),
 						apiGatewayClient: cache.GetAPIGateway(&region, role),
 						asgClient:        cache.GetASG(&region, role),
 						ec2Client:        cache.GetEC2(&region, role),
-=======
-						account:          *accountId,
-						client:           createTagSession(&region, role, fips),
-						apiGatewayClient: createAPIGatewaySession(&region, role, fips),
-						asgClient:        createASGSession(&region, role, fips),
-						ec2Client:        createEC2Session(&region, role, fips),
->>>>>>> 455c7545
 					}
 
 					resources, metrics, end := scrapeDiscoveryJobUsingMetricData(discoveryJob, region, result.Account, config.Discovery.ExportedTagsOnMetrics, clientTag, clientCloudwatch, now, metricsPerQuery, floatingTimeWindow, tagSemaphore)

package main

import (
	"fmt"
	"reflect"
	"regexp"
	"sort"
	"strconv"
	"strings"
	"time"

	"github.com/aws/aws-sdk-go/aws"
	"github.com/aws/aws-sdk-go/aws/arn"
	"github.com/aws/aws-sdk-go/aws/credentials/stscreds"
	"github.com/aws/aws-sdk-go/aws/session"
	"github.com/aws/aws-sdk-go/service/cloudwatch"
	"github.com/aws/aws-sdk-go/service/cloudwatch/cloudwatchiface"
	"github.com/fatih/structs"

	log "github.com/sirupsen/logrus"
)

var percentile = regexp.MustCompile(`^p(\d{1,2}(\.\d{0,2})?|100)$`)

type cloudwatchInterface struct {
	client cloudwatchiface.CloudWatchAPI
}

type cloudwatchData struct {
	ID                      *string
	MetricID                *string
	Metric                  *string
	Service                 *string
	Statistics              []string
	Points                  []*cloudwatch.Datapoint
	GetMetricDataPoint      *float64
	GetMetricDataTimestamps *time.Time
	NilToZero               *bool
	AddCloudwatchTimestamp  *bool
	CustomTags              []tag
	Tags                    []tag
	Dimensions              []*cloudwatch.Dimension
	Region                  *string
	Period                  *int64
}

func createCloudwatchSession(region *string, roleArn string) *cloudwatch.CloudWatch {
	sess := session.Must(session.NewSessionWithOptions(session.Options{
		SharedConfigState: session.SharedConfigEnable,
	}))

	maxCloudwatchRetries := 5

	config := &aws.Config{Region: region, MaxRetries: &maxCloudwatchRetries}

	if *debug {
		config.LogLevel = aws.LogLevel(aws.LogDebugWithHTTPBody)
	}

	if roleArn != "" {
		config.Credentials = stscreds.NewCredentials(sess, roleArn)
	}

	return cloudwatch.New(sess, config)
}

func createGetMetricStatisticsInput(dimensions []*cloudwatch.Dimension, namespace *string, metric metric) (output *cloudwatch.GetMetricStatisticsInput) {
	period := int64(metric.Period)
	length := metric.Length
	delay := metric.Delay
	endTime := time.Now().Add(-time.Duration(delay) * time.Second)
	startTime := time.Now().Add(-(time.Duration(length) + time.Duration(delay)) * time.Second)

	var statistics []*string
	var extendedStatistics []*string
	for _, statistic := range metric.Statistics {
		if percentile.MatchString(statistic) {
			extendedStatistics = append(extendedStatistics, aws.String(statistic))
		} else {
			statistics = append(statistics, aws.String(statistic))
		}
	}

	output = &cloudwatch.GetMetricStatisticsInput{
		Dimensions:         dimensions,
		Namespace:          namespace,
		StartTime:          &startTime,
		EndTime:            &endTime,
		Period:             &period,
		MetricName:         &metric.Name,
		Statistics:         statistics,
		ExtendedStatistics: extendedStatistics,
	}

	if len(statistics) != 0 {
		log.Debug("CLI helper - " +
			"aws cloudwatch get-metric-statistics" +
			" --metric-name " + metric.Name +
			" --dimensions " + dimensionsToCliString(dimensions) +
			" --namespace " + *namespace +
			" --statistics " + *statistics[0] +
			" --period " + strconv.FormatInt(period, 10) +
			" --start-time " + startTime.Format(time.RFC3339) +
			" --end-time " + endTime.Format(time.RFC3339))
	}
	log.Debug(*output)
	return output
}

func findGetMetricDataById(getMetricDatas []cloudwatchData, value string) (cloudwatchData, error) {
	var g cloudwatchData
	for _, getMetricData := range getMetricDatas {
		if *getMetricData.MetricID == value {
			return getMetricData, nil
		}
	}
	return g, fmt.Errorf("Metric with id %s not found", value)
}

func createGetMetricDataInput(getMetricData []cloudwatchData, namespace *string, length int, delay int) (output *cloudwatch.GetMetricDataInput) {
	var metricsDataQuery []*cloudwatch.MetricDataQuery
	for _, data := range getMetricData {
		meticStat := &cloudwatch.MetricStat{
			Metric: &cloudwatch.Metric{
				Dimensions: data.Dimensions,
				MetricName: data.Metric,
				Namespace:  namespace,
			},
			Period: data.Period,
			Stat:   &data.Statistics[0],
		}
		ReturnData := true
		metricsDataQuery = append(metricsDataQuery, &cloudwatch.MetricDataQuery{
			Id:         data.MetricID,
			MetricStat: meticStat,
			ReturnData: &ReturnData,
		})

	}
	endTime := time.Now().Add(-time.Duration(delay) * time.Second)
	startTime := time.Now().Add(-(time.Duration(length) + time.Duration(delay)) * time.Second)
	dataPointOrder := "TimestampDescending"
	output = &cloudwatch.GetMetricDataInput{
		EndTime:           &endTime,
		StartTime:         &startTime,
		MetricDataQueries: metricsDataQuery,
		ScanBy:            &dataPointOrder,
	}

	return output
}

func createListMetricsInput(dimensions []*cloudwatch.Dimension, namespace *string, metricsName *string) (output *cloudwatch.ListMetricsInput) {
	var dimensionsFilter []*cloudwatch.DimensionFilter

	for _, dim := range dimensions {
		if dim.Value != nil {
			dimensionsFilter = append(dimensionsFilter, &cloudwatch.DimensionFilter{Name: dim.Name, Value: dim.Value})
		}
	}
	output = &cloudwatch.ListMetricsInput{
		MetricName: metricsName,
		Dimensions: dimensionsFilter,
		Namespace:  namespace,
		NextToken:  nil,
	}
	return output
}

func createListMetricsOutput(dimensions []*cloudwatch.Dimension, namespace *string, metricsName *string) (output *cloudwatch.ListMetricsOutput) {
	Metrics := []*cloudwatch.Metric{{
		MetricName: metricsName,
		Dimensions: dimensions,
		Namespace:  namespace,
	}}
	output = &cloudwatch.ListMetricsOutput{
		Metrics:   Metrics,
		NextToken: nil,
	}
	return output
}

func dimensionsToCliString(dimensions []*cloudwatch.Dimension) (output string) {
	for _, dim := range dimensions {
		output = output + "Name=" + *dim.Name + ",Value=" + *dim.Value
		fmt.Println(output)
	}
	return output
}

func (iface cloudwatchInterface) get(filter *cloudwatch.GetMetricStatisticsInput) []*cloudwatch.Datapoint {
	c := iface.client

	log.Debug(filter)

	resp, err := c.GetMetricStatistics(filter)

	log.Debug(resp)

	cloudwatchAPICounter.Inc()
	cloudwatchGetMetricStatisticsAPICounter.Inc()

	if err != nil {
		log.Warning(err)
		return nil
	}

	return resp.Datapoints
}

func (iface cloudwatchInterface) getMetricData(filter *cloudwatch.GetMetricDataInput) *cloudwatch.GetMetricDataOutput {
	c := iface.client

	var resp cloudwatch.GetMetricDataOutput

	if *debug {
		log.Println(filter)
	}

	// Using the paged version of the function
	err := c.GetMetricDataPages(filter,
		func(page *cloudwatch.GetMetricDataOutput, lastPage bool) bool {
			cloudwatchAPICounter.Inc()
			cloudwatchGetMetricDataAPICounter.Inc()
			for _, metricData := range page.MetricDataResults {
				resp.MetricDataResults = append(resp.MetricDataResults, metricData)
			}
			return !lastPage
		})

	if *debug {
		log.Println(resp)
	}

	if err != nil {
		log.Warning(err)
		return nil
	}
	return &resp
}

func getNamespace(service *string) *string {
	var ns string
	switch *service {
	case "alb":
		ns = "AWS/ApplicationELB"
	case "appsync":
		ns = "AWS/AppSync"
	case "asg":
		ns = "AWS/AutoScaling"
	case "cf":
		ns = "AWS/CloudFront"
	case "dynamodb":
		ns = "AWS/DynamoDB"
	case "ebs":
		ns = "AWS/EBS"
	case "ec":
		ns = "AWS/ElastiCache"
	case "ec2":
		ns = "AWS/EC2"
	case "ecs-svc":
		ns = "AWS/ECS"
	case "ecs-containerinsights":
		ns = "ECS/ContainerInsights"
	case "efs":
		ns = "AWS/EFS"
	case "elb":
		ns = "AWS/ELB"
	case "emr":
		ns = "AWS/ElasticMapReduce"
	case "es":
		ns = "AWS/ES"
<<<<<<< HEAD
	case "fsx":
		ns = "AWS/FSx"
=======
	case "firehose":
		ns = "AWS/Firehose"
>>>>>>> eaa2278a
	case "kafka":
		ns = "AWS/Kafka"
	case "kinesis":
		ns = "AWS/Kinesis"
	case "lambda":
		ns = "AWS/Lambda"
	case "ngw":
		ns = "AWS/NATGateway"
	case "nlb":
		ns = "AWS/NetworkELB"
	case "rds":
		ns = "AWS/RDS"
	case "r53r":
		ns = "AWS/Route53Resolver"
	case "s3":
		ns = "AWS/S3"
	case "sns":
		ns = "AWS/SNS"
	case "sqs":
		ns = "AWS/SQS"
	case "tgw":
		ns = "AWS/TransitGateway"
	case "vpn":
		ns = "AWS/VPN"
	default:
		log.Fatal("Not implemented namespace for cloudwatch metric: " + *service)
	}
	return &ns
}

func createStaticDimensions(dimensions []dimension) (output []*cloudwatch.Dimension) {
	for _, d := range dimensions {
		output = append(output, buildDimension(d.Name, d.Value))
	}

	return output
}

func getDimensionValueForName(name string, resp *cloudwatch.ListMetricsOutput) (value *string) {
	for _, metric := range resp.Metrics {
		for _, dim := range metric.Dimensions {
			if strings.Compare(*dim.Name, name) == 0 {
				return dim.Value
			}
		}
	}
	return nil
}

func keysofDimension(dimensions []*cloudwatch.Dimension) (keys []string) {
	for _, dimension := range dimensions {
		keys = append(keys, *dimension.Name)
	}
	return keys
}

func filterMetricsBasedOnDimensions(dimensions []*cloudwatch.Dimension, resp *cloudwatch.ListMetricsOutput) *cloudwatch.ListMetricsOutput {
	var output cloudwatch.ListMetricsOutput
	selectedDimensionKeys := keysofDimension(dimensions)
	sort.Strings(selectedDimensionKeys)
	for _, metric := range resp.Metrics {
		metricsDimensionkeys := keysofDimension(metric.Dimensions)
		sort.Strings(metricsDimensionkeys)
		if reflect.DeepEqual(metricsDimensionkeys, selectedDimensionKeys) {
			output.Metrics = append(output.Metrics, metric)
		}
	}
	return &output
}

func getResourceValue(resourceName string, dimensions []*cloudwatch.Dimension, namespace *string, fullMetricsList *cloudwatch.ListMetricsOutput) (dimensionResourceName *string) {
	resp := filterMetricsBasedOnDimensionsWithValues(dimensions, nil, fullMetricsList)

	return getDimensionValueForName(resourceName, resp)
}

func getAwsDimensions(job job) (dimensions []*cloudwatch.Dimension) {
	for _, awsDimension := range job.AwsDimensions {
		dimensions = append(dimensions, buildDimensionWithoutValue(awsDimension))
	}
	return dimensions
}

func getMetricsList(dimensions []*cloudwatch.Dimension, serviceName *string, metric metric, clientCloudwatch cloudwatchInterface) (resp *cloudwatch.ListMetricsOutput) {
	c := clientCloudwatch.client
	filter := createListMetricsInput(dimensions, getNamespace(serviceName), &metric.Name)
	callListMetrics := false
	for _, dimension := range dimensions {
		if structs.HasZero(dimension) {
			callListMetrics = true
			break
		}
	}
	if callListMetrics {
		var res cloudwatch.ListMetricsOutput
		err := c.ListMetricsPages(filter,
			func(page *cloudwatch.ListMetricsOutput, lastPage bool) bool {
				for _, metric := range page.Metrics {
					res.Metrics = append(res.Metrics, metric)
				}
				return !lastPage
			})
		cloudwatchAPICounter.Inc()
		if err != nil {
			log.Warning(err)
		}
		resp = filterMetricsBasedOnDimensions(dimensions, &res)
	} else {
		resp = createListMetricsOutput(dimensions, getNamespace(serviceName), &metric.Name)
	}
	return resp
}

func getFullMetricsList(serviceName *string, metric metric, clientCloudwatch cloudwatchInterface) (resp *cloudwatch.ListMetricsOutput) {
	c := clientCloudwatch.client
	filter := createListMetricsInput(nil, getNamespace(serviceName), &metric.Name)
	var res cloudwatch.ListMetricsOutput
	err := c.ListMetricsPages(filter,
		func(page *cloudwatch.ListMetricsOutput, lastPage bool) bool {
			for _, metric := range page.Metrics {
				res.Metrics = append(res.Metrics, metric)
			}
			return !lastPage
		})
	cloudwatchAPICounter.Inc()
	if err != nil {
		log.Fatal(err)
	}
	return &res
}

func filterMetricsBasedOnDimensionsWithValues(
	dimensionsWithValue []*cloudwatch.Dimension,
	dimensionsWithoutValue []*cloudwatch.Dimension,
	metricsToFilter *cloudwatch.ListMetricsOutput) *cloudwatch.ListMetricsOutput {

	var numberOfDimensions = len(dimensionsWithValue) + len(dimensionsWithoutValue)
	var output cloudwatch.ListMetricsOutput
	for _, metric := range metricsToFilter.Metrics {
		if len(metric.Dimensions) == numberOfDimensions {
			shouldAddMetric := true
			for _, metricDimension := range metric.Dimensions {
				shouldAddMetric = shouldAddMetric &&
					(dimensionIsInListWithValues(metricDimension, dimensionsWithValue) ||
						dimensionIsInListWithoutValues(metricDimension, dimensionsWithoutValue))
				if shouldAddMetric == false {
					break
				}
			}
			if shouldAddMetric == true {
				output.Metrics = append(output.Metrics, metric)
			}
		}
	}
	return &output
}

func dimensionIsInListWithValues(
	dimension *cloudwatch.Dimension,
	dimensionsList []*cloudwatch.Dimension) bool {
	if dimensionsList != nil {
		for _, dimensionInList := range dimensionsList {
			if *dimension.Name == *dimensionInList.Name &&
				*dimension.Value == *dimensionInList.Value {
				return true
			}
		}
	}
	return false
}

func dimensionIsInListWithoutValues(
	dimension *cloudwatch.Dimension,
	dimensionsList []*cloudwatch.Dimension) bool {
	if dimensionsList != nil {
		for _, dimensionInList := range dimensionsList {
			if *dimension.Name == *dimensionInList.Name {
				return true
			}
		}
	}
	return false
}

func queryAvailableDimensions(resource string, namespace *string, fullMetricsList *cloudwatch.ListMetricsOutput) (dimensions []*cloudwatch.Dimension) {

	if !strings.HasSuffix(*namespace, "ApplicationELB") {
		log.Fatal("Not implemented queryAvailableDimensions: " + *namespace)
		return nil
	}

	if strings.HasPrefix(resource, "targetgroup/") {
		dimensions = append(dimensions, buildDimension("TargetGroup", resource))
		loadBalancerName := getResourceValue("LoadBalancer", dimensions, namespace, fullMetricsList)
		if loadBalancerName != nil {
			dimensions = append(dimensions, buildDimension("LoadBalancer", *loadBalancerName))
		}

	} else if strings.HasPrefix(resource, "loadbalancer/") || strings.HasPrefix(resource, "app/") {
		trimmedDimensionValue := strings.Replace(resource, "loadbalancer/", "", -1)
		dimensions = append(dimensions, buildDimension("LoadBalancer", trimmedDimensionValue))
	}

	return dimensions
}

func detectDimensionsByService(service *string, resourceArn *string, fullMetricsList *cloudwatch.ListMetricsOutput) (dimensions []*cloudwatch.Dimension) {
	arnParsed, err := arn.Parse(*resourceArn)

	if err != nil {
		log.Warning(err)
		return (dimensions)
	}

	switch *service {
	case "alb":
		dimensions = queryAvailableDimensions(arnParsed.Resource, getNamespace(service), fullMetricsList)
	case "appsync":
		dimensions = buildBaseDimension(arnParsed.Resource, "GraphQLAPIId", "apis/")
	case "asg":
		dimensions = buildBaseDimension(arnParsed.Resource, "AutoScalingGroupName", "autoScalingGroupName/")
	case "cf":
		dimensions = buildBaseDimension(arnParsed.Resource, "DistributionId", "distribution/")
		dimensions = append(dimensions, buildDimension("Region", "Global"))
	case "dynamodb":
		dimensions = buildBaseDimension(arnParsed.Resource, "TableName", "table/")
	case "ebs":
		dimensions = buildBaseDimension(arnParsed.Resource, "VolumeId", "volume/")
	case "ec":
		dimensions = buildBaseDimension(arnParsed.Resource, "CacheClusterId", "cluster:")
	case "ec2":
		dimensions = buildBaseDimension(arnParsed.Resource, "InstanceId", "instance/")
	case "ecs-svc", "ecs-containerinsights":
		parsedResource := strings.Split(arnParsed.Resource, "/")
		if parsedResource[0] == "service" {
			dimensions = append(dimensions, buildDimension("ClusterName", parsedResource[1]), buildDimension("ServiceName", parsedResource[2]))
		}
		if parsedResource[0] == "cluster" {
			dimensions = append(dimensions, buildDimension("ClusterName", parsedResource[1]))
		}
	case "efs":
		dimensions = buildBaseDimension(arnParsed.Resource, "FileSystemId", "file-system/")
	case "elb":
		dimensions = buildBaseDimension(arnParsed.Resource, "LoadBalancerName", "loadbalancer/")
	case "emr":
		dimensions = buildBaseDimension(arnParsed.Resource, "JobFlowId", "cluster/")
	case "es":
		dimensions = buildBaseDimension(arnParsed.Resource, "DomainName", "domain/")
		dimensions = append(dimensions, buildDimension("ClientId", arnParsed.AccountID))
<<<<<<< HEAD
	case "fsx":
		dimensions = buildBaseDimension(arnParsed.Resource, "FileSystemId", "file-system/")
=======
	case "firehose":
		dimensions = buildBaseDimension(arnParsed.Resource, "DeliveryStreamName", "deliverystream/")
>>>>>>> eaa2278a
	case "kinesis":
		dimensions = buildBaseDimension(arnParsed.Resource, "StreamName", "stream/")
	case "lambda":
		dimensions = buildBaseDimension(arnParsed.Resource, "FunctionName", "function:")
	case "ngw":
		dimensions = buildBaseDimension(arnParsed.Resource, "NatGatewayId", "natgateway/")
	case "nlb":
		dimensions = buildBaseDimension(arnParsed.Resource, "LoadBalancer", "loadbalancer/")
	case "rds":
		dimensions = buildBaseDimension(arnParsed.Resource, "DBInstanceIdentifier", "db:")
	case "r53r":
		dimensions = buildBaseDimension(arnParsed.Resource, "EndpointId", "resolver-endpoint/")
	case "s3":
		dimensions = buildBaseDimension(arnParsed.Resource, "BucketName", "")
		break
	case "sns":
		dimensions = buildBaseDimension(arnParsed.Resource, "TopicName", "")
	case "sqs":
		dimensions = buildBaseDimension(arnParsed.Resource, "QueueName", "")
	case "tgw":
		dimensions = buildBaseDimension(arnParsed.Resource, "TransitGateway", "transit-gateway/")
	case "vpn":
		dimensions = buildBaseDimension(arnParsed.Resource, "VpnId", "vpn-connection/")
	case "kafka":
		cluster := strings.Split(arnParsed.Resource, "/")[1]
		dimensions = append(dimensions, buildDimension("Cluster Name", cluster))
	default:
		log.Fatal("Not implemented cloudwatch metric: " + *service)
	}

	return dimensions
}

func addAdditionalDimensions(startingDimensions []*cloudwatch.Dimension, additionalDimensions []dimension) (dimensions []*cloudwatch.Dimension) {
	// Copy startingDimensions before appending additionalDimensions, since append(x, ...) can modify x
	dimensions = append(dimensions, startingDimensions...)
	for _, dimension := range additionalDimensions {
		dimensions = append(dimensions, buildDimension(dimension.Name, dimension.Value))
	}
	return dimensions
}

func buildBaseDimension(identifier string, dimensionKey string, prefix string) (dimensions []*cloudwatch.Dimension) {
	helper := strings.TrimPrefix(identifier, prefix)
	dimensions = append(dimensions, buildDimension(dimensionKey, helper))
	return dimensions
}

func buildDimensionWithoutValue(key string) *cloudwatch.Dimension {
	dimension := cloudwatch.Dimension{
		Name: &key,
	}
	return &dimension
}

func buildDimension(key string, value string) *cloudwatch.Dimension {
	dimension := cloudwatch.Dimension{
		Name:  &key,
		Value: &value,
	}
	return &dimension
}

func fixServiceName(serviceName *string, dimensions []*cloudwatch.Dimension) string {
	var suffixName string

	if *serviceName == "alb" {
		var albSuffix, tgSuffix string
		for _, dimension := range dimensions {
			if *dimension.Name == "TargetGroup" {
				tgSuffix = "tg"
			}
			if *dimension.Name == "LoadBalancer" {
				albSuffix = "alb"
			}
		}
		if albSuffix != "" && tgSuffix != "" {
			return albSuffix + "_" + tgSuffix
		} else if albSuffix == "" && tgSuffix != "" {
			return tgSuffix
		}
	}

	if *serviceName == "elb" {
		for _, dimension := range dimensions {
			if *dimension.Name == "AvailabilityZone" {
				suffixName = "_az"
			}
		}
	}
	return promString(*serviceName) + suffixName
}

func migrateCloudwatchToPrometheus(cwd []*cloudwatchData) []*PrometheusMetric {
	output := make([]*PrometheusMetric, 0)

	for _, c := range cwd {
		for _, statistic := range c.Statistics {
			name := "aws_" + fixServiceName(c.Service, c.Dimensions) + "_" + strings.ToLower(promString(*c.Metric)) + "_" + strings.ToLower(promString(statistic))
			var exportedDatapoint *float64
			var averageDataPoints []*float64
			var timestamp time.Time
			if c.GetMetricDataPoint != nil {
				exportedDatapoint = c.GetMetricDataPoint
				timestamp = *c.GetMetricDataTimestamps
			} else {
				datapoints := c.Points
				// sorting by timestamps so we can consistently export the most updated datapoint
				// assuming Timestamp field in cloudwatch.Datapoint struct is never nil
				sort.Slice(datapoints, func(i, j int) bool {
					jTimestamp := *datapoints[j].Timestamp
					return datapoints[i].Timestamp.Before(jTimestamp)
				})

				for _, datapoint := range datapoints {
					switch {
					case statistic == "Maximum":
						if datapoint.Maximum != nil {
							exportedDatapoint = datapoint.Maximum
							timestamp = *datapoint.Timestamp
							break
						}
					case statistic == "Minimum":
						if datapoint.Minimum != nil {
							exportedDatapoint = datapoint.Minimum
							timestamp = *datapoint.Timestamp
							break
						}
					case statistic == "Sum":
						if datapoint.Sum != nil {
							exportedDatapoint = datapoint.Sum
							timestamp = *datapoint.Timestamp
							break
						}
					case statistic == "Average":
						if datapoint.Average != nil {
							if datapoint.Timestamp.After(timestamp) {
								timestamp = *datapoint.Timestamp
							}
							averageDataPoints = append(averageDataPoints, datapoint.Average)
						}
					case percentile.MatchString(statistic):
						if data, ok := datapoint.ExtendedStatistics[statistic]; ok {
							exportedDatapoint = data
							timestamp = *datapoint.Timestamp
							break
						}
					default:
						log.Fatal("Not implemented statistics: " + statistic)
					}
				}

			}

			var exportedAverage float64
			if len(averageDataPoints) > 0 {
				var total float64
				for _, p := range averageDataPoints {
					total += *p
				}
				exportedAverage = total / float64(len(averageDataPoints))
				exportedDatapoint = &exportedAverage
			}
			var zero float64
			includeTimestamp := *c.AddCloudwatchTimestamp
			if exportedDatapoint == nil && *c.NilToZero {
				exportedDatapoint = &zero
				includeTimestamp = false
			}
			if exportedDatapoint != nil {
				promLabels := make(map[string]string)
				promLabels["name"] = *c.ID

				for _, label := range c.CustomTags {
					promLabels["custom_tag_"+label.Key] = label.Value
				}
				for _, tag := range c.Tags {
					promLabels["tag_"+promStringTag(tag.Key)] = tag.Value
				}

				for _, dimension := range c.Dimensions {
					promLabels["dimension_"+promStringTag(*dimension.Name)] = *dimension.Value
				}

				promLabels["region"] = *c.Region

				p := PrometheusMetric{
					name:             &name,
					labels:           promLabels,
					value:            exportedDatapoint,
					timestamp:        timestamp,
					includeTimestamp: includeTimestamp,
				}
				output = append(output, &p)
			}
		}
	}

	return output
}<|MERGE_RESOLUTION|>--- conflicted
+++ resolved
@@ -270,13 +270,10 @@
 		ns = "AWS/ElasticMapReduce"
 	case "es":
 		ns = "AWS/ES"
-<<<<<<< HEAD
+  case "firehose":
+		ns = "AWS/Firehose"
 	case "fsx":
 		ns = "AWS/FSx"
-=======
-	case "firehose":
-		ns = "AWS/Firehose"
->>>>>>> eaa2278a
 	case "kafka":
 		ns = "AWS/Kafka"
 	case "kinesis":
@@ -526,14 +523,11 @@
 	case "es":
 		dimensions = buildBaseDimension(arnParsed.Resource, "DomainName", "domain/")
 		dimensions = append(dimensions, buildDimension("ClientId", arnParsed.AccountID))
-<<<<<<< HEAD
+	case "firehose":
+		dimensions = buildBaseDimension(arnParsed.Resource, "DeliveryStreamName", "deliverystream/")
 	case "fsx":
 		dimensions = buildBaseDimension(arnParsed.Resource, "FileSystemId", "file-system/")
-=======
-	case "firehose":
-		dimensions = buildBaseDimension(arnParsed.Resource, "DeliveryStreamName", "deliverystream/")
->>>>>>> eaa2278a
-	case "kinesis":
+  case "kinesis":
 		dimensions = buildBaseDimension(arnParsed.Resource, "StreamName", "stream/")
 	case "lambda":
 		dimensions = buildBaseDimension(arnParsed.Resource, "FunctionName", "function:")

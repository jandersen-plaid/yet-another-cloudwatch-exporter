--- conflicted
+++ resolved
@@ -1,12 +1,9 @@
 # 0.14.2-alpha
-<<<<<<< HEAD
-* Changing user in Docker image to be non root to adhere to potential security requirements.
-=======
-* **BREAKING** Fix prometheus metric bug with new services with '-' e.g. ecs-svc.
+* **BREAKING** Changing user in Docker image to be non root to adhere to potential security requirements.
+* Fix prometheus metric bug with new services with '-' e.g. ecs-svc.
 
 # 0.14.1-alpha
 * Was accidentally with code from 01.14.0-alpha released.
->>>>>>> c22458fc
 
 # 0.14.0-alpha
 * **BREAKING** Default command in Dockerfile is changed to yace. This removes the need to add yace as command.

--- conflicted
+++ resolved
@@ -75,17 +75,8 @@
 	}
 
 	log.Println("Startup completed")
-<<<<<<< HEAD
-	//Variables to hold last scrape time
-	var now time.Time
-	//variable to hold total processing time.
-	var processingtimeTotal time.Duration
-	maxjoblength := 0
-
-=======
 
 	var maxJobLength int
->>>>>>> 455c7545
 	for _, discoveryJob := range config.Discovery.Jobs {
 		length := exporter.GetMetricDataInputLength(discoveryJob)
 		//S3 can have upto 1 day to day will need to address it in seperate block
@@ -101,50 +92,13 @@
 		*scrapingInterval = maxJobLength
 	}
 
-<<<<<<< HEAD
+	s := NewScraper()
 	cache := exporter.NewSessionCache(config, *fips)
-
-	if *decoupledScraping {
-		go func() {
-			for {
-				t0 := time.Now()
-				newRegistry := prometheus.NewRegistry()
-				endtime := exporter.UpdateMetrics(config, newRegistry, now, *metricsPerQuery, *fips, *floatingTimeWindow, *labelsSnakeCase, cloudwatchSemaphore, tagSemaphore, cache)
-				now = endtime
-				log.Debug("Metrics scraped.")
-				registry = newRegistry
-				t1 := time.Now()
-				processingtime := t1.Sub(t0)
-				processingtimeTotal = processingtimeTotal + processingtime
-				if processingtimeTotal.Seconds() > 60.0 {
-					sleepinterval := *scrapingInterval - int(processingtimeTotal.Seconds())
-					//reset processingtimeTotal
-					processingtimeTotal = 0
-					if sleepinterval <= 0 {
-						//TBD use cases is when metrics like EC2 and EBS take more scrapping interval like 6 to 7 minutes to finish
-						log.Debug("Unable to sleep since we lagging behind please try adjusting your scrape interval or running this instance with less number of metrics")
-						continue
-					} else {
-						log.Debug("Sleeping smaller intervals to catchup with lag", sleepinterval)
-						time.Sleep(time.Duration(sleepinterval) * time.Second)
-					}
-
-				} else {
-					log.Debug("Sleeping at regular sleep interval ", *scrapingInterval)
-					time.Sleep(time.Duration(*scrapingInterval) * time.Second)
-				}
-
-			}
-
-		}()
-=======
-	s := NewScraper()
 
 	ctx := context.Background() // ideally this should be carried to the aws calls
 
 	if *decoupledScraping {
-		go s.decoupled(ctx)
->>>>>>> 455c7545
+		go s.decoupled(ctx, cache)
 	}
 
 	http.HandleFunc("/metrics", s.makeHandler(ctx))
@@ -176,17 +130,10 @@
 	}
 }
 
-func (s *scraper) makeHandler(ctx context.Context) func(http.ResponseWriter, *http.Request) {
+func (s *scraper) makeHandler(ctx context.Contextj) func(http.ResponseWriter, *http.Request) {
 	return func(w http.ResponseWriter, r *http.Request) {
 		if !(*decoupledScraping) {
-<<<<<<< HEAD
-			newRegistry := prometheus.NewRegistry()
-			exporter.UpdateMetrics(config, newRegistry, now, *metricsPerQuery, *fips, *floatingTimeWindow, *labelsSnakeCase, cloudwatchSemaphore, tagSemaphore, cache)
-			log.Debug("Metrics scraped.")
-			registry = newRegistry
-=======
 			s.scrape(ctx)
->>>>>>> 455c7545
 		}
 		handler := promhttp.HandlerFor(s.registry, promhttp.HandlerOpts{
 			DisableCompression: false,
@@ -195,7 +142,7 @@
 	}
 }
 
-func (s *scraper) decoupled(ctx context.Context) {
+func (s *scraper) decoupled(ctx context.Context, cache SessionCache) {
 	ticker := time.NewTicker(time.Duration(*scrapingInterval) * time.Second)
 	defer ticker.Stop()
 	for {
@@ -204,12 +151,12 @@
 			return
 		case <-ticker.C:
 			log.Debug("Starting scraping async")
-			go s.scrape(ctx)
+			go s.scrape(ctx, cache)
 		}
 	}
 }
 
-func (s *scraper) scrape(ctx context.Context) (err error) {
+func (s *scraper) scrape(ctx context.Context, cache SessionCache) (err error) {
 	if !sem.TryAcquire(1) {
 		log.Debug("Another scrape is already in process, will not start a new one")
 		return errors.New("scaper already in process")
@@ -217,7 +164,7 @@
 	defer sem.Release(1)
 
 	newRegistry := prometheus.NewRegistry()
-	endtime := exporter.UpdateMetrics(config, newRegistry, s.now, *metricsPerQuery, *fips, *floatingTimeWindow, *labelsSnakeCase, s.cloudwatchSemaphore, s.tagSemaphore)
+	endtime := exporter.UpdateMetrics(config, newRegistry, now, *metricsPerQuery, *fips, *floatingTimeWindow, *labelsSnakeCase, cloudwatchSemaphore, tagSemaphore, cache)
 	// this might have a data race to access registry
 	s.registry = newRegistry
 	s.now = endtime

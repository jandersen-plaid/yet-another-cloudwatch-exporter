--- conflicted
+++ resolved
@@ -167,7 +167,6 @@
         - 'p90'
         period: 60
         length: 300
-<<<<<<< HEAD
   - type: "kinesis"
     region: eu-west-1
     metrics:
@@ -176,7 +175,6 @@
         - 'Sum'
         period: 60
         length: 300
-=======
   - type: "s3"
     region: eu-west-1
     searchTags:
@@ -189,7 +187,6 @@
         period: 86400
         length: 172800
         disableTimestamp: true
->>>>>>> 6d9624da
 static:
   - namespace: AWS/AutoScaling
     region: eu-west-1
